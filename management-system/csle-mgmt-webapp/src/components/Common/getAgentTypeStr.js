--- conflicted
+++ resolved
@@ -102,13 +102,11 @@
     if(agentType === 31) {
         return "PPO CLEAN"
     }
-<<<<<<< HEAD
+    if(agentType === 32) {
+        return "POMCP"
+    }
     if(agentType === 33) {
         return "DQN CLEAN"
-=======
-    if(agentType === 32) {
-        return "POMCP"
->>>>>>> 1fea49ac
     }
     else {
         return "Unknown"
