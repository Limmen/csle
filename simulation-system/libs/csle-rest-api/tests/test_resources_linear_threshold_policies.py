--- conflicted
+++ resolved
@@ -90,7 +90,7 @@
     @staticmethod
     def get_example_policy():
         """
-        :return: an example class full of dummy values
+        :return: an example  class full of dummy values
         """
         state_list = [State(id=1, name="JohnDoe", descr="description", state_type=StateType(0))]
         e_config_class = ExperimentConfig(output_dir="output_directory", title="title", random_seeds=[1, 2, 3],
@@ -120,21 +120,11 @@
         :param list_linear_threshold_ids: the list_linear_threshold_ids fixture
         :return: None
         """
-<<<<<<< HEAD
-        test_policy = TestRecourcesLinearThresholdSuite.get_example_policy()
-        mocker.patch("csle_common.metastore.metastore_facade.MetastoreFacade." +
-                     "list_linear_threshold_stopping_policies",
-                     side_effect=list_linear_theshold)
-        mocker.patch("csle_common.metastore.metastore_facade.MetastoreFacade." +
-                     "list_linear_threshold_stopping_policies_ids",
-                     side_effect=list_linear_threshold_ids)
-=======
         test_policy = TestRecourcesLinearThresholdPoliciesSuite.get_example_policy()
         mocker.patch("csle_common.metastore.metastore_facade.MetastoreFacade.list_linear_threshold_stopping_policies",
                      side_effect=list_linear_theshold)
         mocker.patch("csle_common.metastore.metastore_facade.MetastoreFacade."
                       "list_linear_threshold_stopping_policies_ids", side_effect=list_linear_threshold_ids)
->>>>>>> 619bcf3b
         mocker.patch("csle_rest_api.util.rest_api_util.check_if_user_is_authorized",
                      side_effect=not_logged_in, )
         response = flask_app.test_client().get(api_constants.MGMT_WEBAPP.LINEAR_THRESHOLD_POLICIES_RESOURCE)
@@ -247,11 +237,9 @@
         :param remove: the remove fixture
         :return: None
         """
-        mocker.patch("csle_common.metastore.metastore_facade.MetastoreFacade." +
-                     "remove_linear_threshold_stopping_policy",
+        mocker.patch("csle_common.metastore.metastore_facade.MetastoreFacade.remove_linear_threshold_stopping_policy",
                      side_effect=remove)
-        mocker.patch("csle_common.metastore.metastore_facade.MetastoreFacade." +
-                     "list_linear_threshold_stopping_policies",
+        mocker.patch("csle_common.metastore.metastore_facade.MetastoreFacade.list_linear_threshold_stopping_policies",
                      side_effect=list_linear_theshold)
         mocker.patch(
             "csle_rest_api.util.rest_api_util.check_if_user_is_authorized",
@@ -295,14 +283,8 @@
         :param get_policy: the get_policy fixture
         :return: None
         """
-<<<<<<< HEAD
-        test_policy = TestRecourcesLinearThresholdSuite.get_example_policy()
-        mocker.patch("csle_common.metastore.metastore_facade.MetastoreFacade." +
-                     "get_linear_threshold_stopping_policy",
-=======
         test_policy = TestRecourcesLinearThresholdPoliciesSuite.get_example_policy()
         mocker.patch("csle_common.metastore.metastore_facade.MetastoreFacade.get_linear_threshold_stopping_policy",
->>>>>>> 619bcf3b
                      side_effect=get_policy)
         mocker.patch(
             "csle_rest_api.util.rest_api_util.check_if_user_is_authorized",
@@ -412,11 +394,9 @@
         :param remove: the remove fixture
         :return: None
         """
-        mocker.patch("csle_common.metastore.metastore_facade.MetastoreFacade." +
-                     "get_linear_threshold_stopping_policy",
+        mocker.patch("csle_common.metastore.metastore_facade.MetastoreFacade.get_linear_threshold_stopping_policy",
                      side_effect=get_policy)
-        mocker.patch("csle_common.metastore.metastore_facade.MetastoreFacade." +
-                     "remove_linear_threshold_stopping_policy",
+        mocker.patch("csle_common.metastore.metastore_facade.MetastoreFacade.remove_linear_threshold_stopping_policy",
                      side_effect=remove)
         mocker.patch(
             "csle_rest_api.util.rest_api_util.check_if_user_is_authorized",
