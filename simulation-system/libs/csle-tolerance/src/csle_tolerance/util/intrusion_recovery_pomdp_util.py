from typing import List
from scipy.stats import betabinom
import numpy as np
<<<<<<< HEAD
from csle_tolerance.dao.intrusion_recovery_pomdp_config import (
    IntrusionRecoveryPomdpConfig,
)
=======
from csle_tolerance.dao.intrusion_recovery_pomdp_config import IntrusionRecoveryPomdpConfig
from csle_tolerance.dao.intrusion_recovery_game_config import IntrusionRecoveryGameConfig
>>>>>>> 10c0cd44


class IntrusionRecoveryPomdpUtil:
    """
    Class with utility functions for the intrusion-recovery POMDP
    """

    @staticmethod
    def state_space() -> List[int]:
        """
        Gets the state space of the POMDP

        :return: a list with the states
        """
        return [0, 1, 2]

    @staticmethod
    def initial_belief(p_a: float) -> List[float]:
        """
        Gets the initial belief state of the POMDP

        :param p_a: the attack probability
        :return: the initial belief state
        """
        return [1, 0, 0]

    @staticmethod
    def action_space() -> List[int]:
        """
        Gets the action space of the POMDP

        :return: a list with the actions
        """
        return [0, 1]

    @staticmethod
    def observation_space(num_observations: int) -> List[int]:
        """
        Gets the observation space of the POMDP

        :param num_observations: the number of observations
        :return: a list with the actions
        """
        return list(range(num_observations))

    @staticmethod
    def cost_function(s: int, a: int, eta: float, negate: bool = False) -> float:
        """
        Cost function of the POMDP

        :param s: the state
        :param a: the action
        :param eta: the scaling factor
        :param negate: boolean flag, if true then return negated version of the cost (the reward)
        :return: the cost or reward
        """
        if s == 2:
            return 0
        cost = eta * s - eta * a * s + a
        if negate:
            return -cost
        else:
            return cost

    @staticmethod
    def cost_tensor(
        eta: float, states: List[int], actions: List[int], negate: bool = False
    ) -> List[List[float]]:
        """
        Creates a |A|x|S| tensor with the costs (or rewards) of the POMDP

        :param eta: the cost scaling factor
        :param states: the list of states
        :param actions: the list of actions
        :param negate: a boolean flag indicating whether the cost should be negated as a reward or not
        :return: A tensor with the costs (or rewards)
        """
        cost_tensor = []
        for a in actions:
            a_costs = []
            for s in states:
                a_costs.append(
                    IntrusionRecoveryPomdpUtil.cost_function(
                        s=s, a=a, eta=eta, negate=negate
                    )
                )
            cost_tensor.append(a_costs)
        return cost_tensor

    @staticmethod
    def observation_function(s: int, o: int, num_observations: int) -> float:
        """
        The observation function of the POMDP

        :param s: the state
        :param o: the observation
        :param num_observations: the total number of observations
        :return: the probability P(o | s)
        """
        if s == 0:
            no_intrusion_rv = betabinom(n=num_observations - 1, a=0.7, b=3)
            return float(no_intrusion_rv.pmf(o))
        elif s == 1:
            intrusion_rv = betabinom(n=num_observations - 1, a=1, b=0.7)
            return float(intrusion_rv.pmf(o))
        else:
            if o == num_observations - 1:
                return 1.0
            else:
                return 0.0

    @staticmethod
    def observation_tensor(
        states: List[int], observations: List[int]
    ) -> List[List[float]]:
        """
        Creates a |S|x|O| tensor with the observation probabilities

        :param states: the list of states
        :param observations: the list of observations
        :return: the observation tensor
        """
        observation_tensor = []
        num_observations = len(observations)
        for s in states:
            s_observations = []
            for o in observations:
                s_observations.append(
                    IntrusionRecoveryPomdpUtil.observation_function(
                        s=s, o=o, num_observations=num_observations
                    )
                )
            observation_tensor.append(s_observations)
        return observation_tensor

    @staticmethod
    def transition_function(
        s: int, s_prime: int, a: int, p_a: float, p_c_1: float, p_u: float, p_c_2: float
    ) -> float:
        """
        The transition function of the POMDP

        :param s: the state
        :param s_prime: the next state
        :param a: the action
        :param p_a: the intrusion probability
        :param p_c_1: the crash probability in the healthy state
        :param p_c_2: the crash probability in the compromised state
        :param p_u: the upgrade probability
        :return: P(s_prime | s, a)
        """
        if s == 2 and s_prime == 2:
            return 1.0
        elif s_prime == 2 and s == 0:
            return p_c_1
        elif s_prime == 2 and s == 1:
            return p_c_2
        elif s_prime == 0 and a == 1 and s == 0:
            return (1.0 - p_a) * (1.0 - p_c_1)
        elif s_prime == 0 and a == 1 and s == 1:
            return (1.0 - p_a) * (1.0 - p_c_2)
        elif s_prime == 1 and a == 1 and s == 0:
            return p_a * (1.0 - p_c_1)
        elif s_prime == 1 and a == 1 and s == 1:
            return p_a * (1.0 - p_c_2)
        elif s_prime == 0 and s == 1 and a == 0:
            return (1.0 - p_c_2) * p_u
        elif s_prime == 0 and s == 0 and a == 0:
            return (1.0 - p_c_1) * (1.0 - p_a)
        elif s_prime == 1 and s == 0 and a == 0:
            return (1.0 - p_c_1) * p_a
        elif s_prime == 1 and s == 1 and a == 0:
            return (1 - p_c_2) * (1 - p_u)
        else:
            return 0

    @staticmethod
<<<<<<< HEAD
    def transition_tensor(
        states: List[int],
        actions: List[int],
        p_a: float,
        p_c_1: float,
        p_c_2: float,
        p_u: float,
    ) -> List[List[List[float]]]:
=======
    def transition_function_game(s: int, s_prime: int, a1: int, a2: int, p_a: float, p_c_1: float) -> float:
        """
        The transition function of the POSG

        :param s: the state
        :param s_prime: the next state
        :param a1: the defender action
        :param a2: the attacker action
        :param p_a: the intrusion probability
        :param p_c_1: the crash probability
        :return: P(s_prime | s, a1, a2)
        """
        if s == 2 and s_prime == 2:
            return 1.0
        elif s_prime == 2 and s in [0, 1]:
            return p_c_1
        elif s_prime == 0 and a1 == 0 and a2 == 1 and s == 0:
            return (1 - p_a) * (1 - p_c_1)
        elif (s_prime == 0 and a2 == 0 and s == 0) or (s_prime == 0 and s == 1 and a1 == 1) \
                or (s_prime == 1 and s == 1 and a1 == 0):
            return (1 - p_c_1)
        elif (s_prime == 1 and s == 0 and a2 == 1):
            return (1 - p_c_1) * p_a
        else:
            return 0

    @staticmethod
    def transition_tensor(states: List[int], actions: List[int], p_a: float, p_c_1: float, p_c_2: float, p_u: float) \
            -> List[List[List[float]]]:
>>>>>>> 10c0cd44
        """
        Creates a |A|x|S|x|S| tensor with the transition probabilities of the POMDP

        :param states: the list of states
        :param actions: the list of actions
        :param p_a: the intrusion probability
        :param p_c_1: the crash probability in the healthy state
        :param p_c_2: the crash probability in the compromised state
        :param p_u: the upgrade probability
        :return: the transition tensor
        """
        assert states == [0, 1, 2]
        transition_tensor = []
        for a in actions:
            a_transitions = []
            for s in states:
                s_a_transitions = []
                for s_prime in states:
<<<<<<< HEAD
                    s_a_transitions.append(
                        IntrusionRecoveryPomdpUtil.transition_function(
                            s=s,
                            s_prime=s_prime,
                            a=a,
                            p_a=p_a,
                            p_c_1=p_c_1,
                            p_c_2=p_c_2,
                            p_u=p_u,
                        )
                    )
=======
                    s_a_transitions.append(IntrusionRecoveryPomdpUtil.transition_function(
                        s=s, s_prime=s_prime, a=a, p_a=p_a, p_c_1=p_c_1, p_c_2=p_c_2, p_u=p_u))
                assert round(sum(s_a_transitions), 2) == 1.0
>>>>>>> 10c0cd44
                a_transitions.append(s_a_transitions)
            transition_tensor.append(a_transitions)
        return transition_tensor

    @staticmethod
    def transition_tensor_game(states: List[int], defender_actions: List[int], attacker_actions: List[int],
                               p_a: float, p_c_1: float) -> List[List[List[List[float]]]]:
        """
        Creates a |A|x|A|x|S|x|S| tensor with the transition probabilities of the POSG

        :param states: the list of states
        :param defender_actions: the list of defender actions
        :param attacker_actions: the list of attacker actions
        :param p_a: the intrusion probability
        :param p_c_1: the crash probability
        :return: the transition tensor
        """
        transition_tensor = []
        for a1 in defender_actions:
            a1_transitions = []
            for a2 in attacker_actions:
                a2_transitions = []
                for s in states:
                    s_a1_a2_transitions = []
                    for s_prime in states:
                        s_a1_a2_transitions.append(IntrusionRecoveryPomdpUtil.transition_function_game(
                            s=s, s_prime=s_prime, a1=a1, a2=a2, p_a=p_a, p_c_1=p_c_1))
                    a2_transitions.append(s_a1_a2_transitions)
                a1_transitions.append(a2_transitions)
            transition_tensor.append(a1_transitions)
        return transition_tensor

    @staticmethod
    def sample_initial_state(b1: List[float]) -> int:
        """
        Samples the initial state

        :param b1: the initial belief
        :return: the initial state
        """
        return int(np.random.choice(np.arange(0, len(b1)), p=b1))

    @staticmethod
    def sample_next_observation(
        observation_tensor: List[List[float]], s_prime: int, observations: List[int]
    ) -> int:
        """
        Samples the next observation

        :param s_prime: the new state
        :param observations: the observation space
        :param observation_tensor: the observation tensor
        :return: the next observation o
        """
        observation_probs = []
        for o in observations:
            observation_probs.append(observation_tensor[s_prime][o])
        o = np.random.choice(np.arange(0, len(observations)), p=observation_probs)
        return int(o)

    @staticmethod
<<<<<<< HEAD
    def bayes_filter(
        s_prime: int,
        o: int,
        a: int,
        b: List[float],
        states: List[int],
        observations: List[int],
        observation_tensor: List[List[float]],
        transition_tensor: List[List[List[float]]],
    ) -> float:
=======
    def sample_next_state_game(transition_tensor: List[List[List[List[float]]]], s: int, a1: int, a2: int) -> int:
        """
        Samples the next observation

        :param s: the current state
        :param a1: the defender action
        :param a2: the attacker action
        :param transition_tensor: the transition tensor
        :return: the next state a
        """
        s_prime = np.random.choice(np.arange(0, len(transition_tensor[a1][a2][s])), p=transition_tensor[a1][a2][s])
        return int(s_prime)

    @staticmethod
    def bayes_filter(s_prime: int, o: int, a: int, b: List[float], states: List[int], observations: List[int],
                     observation_tensor: List[List[float]], transition_tensor: List[List[List[float]]]) -> float:
>>>>>>> 10c0cd44
        """
        A Bayesian filter to compute b[s_prime] of the POMDP

        :param s_prime: the state to compute the belief for
        :param o: the latest observation
        :param a: the latest action
        :param b: the current belief
        :param states: the list of states
        :param observations: the list of observations
        :param observation_tensor: the observation tensor
        :param transition_tensor: the transition tensor of the POMDP
        :return: b[s_prime]
        """
        norm = 0.0
        for s in states:
            for s_prime_1 in states:
                prob_1 = observation_tensor[s_prime_1][o]
                norm += b[s] * prob_1 * transition_tensor[a][s][s_prime_1]
        if norm == 0.0:
            return 0.0
        temp = 0.0

        for s in states:
            temp += (
                observation_tensor[s_prime][o] * transition_tensor[a][s][s_prime] * b[s]
            )
        b_prime_s_prime = temp / norm
        if round(b_prime_s_prime, 2) > 1:
            print(f"b_prime_s_prime >= 1: {b_prime_s_prime}, a1:{a}, s_prime:{s_prime}")
        assert round(b_prime_s_prime, 2) <= 1
        if s_prime == 2 and o != observations[-1]:
            assert round(b_prime_s_prime, 2) <= 0.01
        return b_prime_s_prime

    @staticmethod
    def p_o_given_b_a1_a2(
        o: int,
        b: List[float],
        a: int,
        states: List[int],
        transition_tensor: List[List[List[float]]],
        observation_tensor: List[List[float]],
    ) -> float:
        """
        Computes P[o|a,b] of the POMDP

        :param o: the observation
        :param b: the belief point
        :param a: the action
        :param states: the list of states
        :param transition_tensor: the transition tensor
        :param observation_tensor: the observation tensor
        :return: the probability of observing o when taking action a in belief point b
        """
        prob = 0.0
        for s in states:
            for s_prime in states:
                prob += (
                    b[s]
                    * transition_tensor[a][s][s_prime]
                    * observation_tensor[s_prime][o]
                )
        assert prob < 1
        return prob

    @staticmethod
    def next_belief(
        o: int,
        a: int,
        b: List[float],
        states: List[int],
        observations: List[int],
        observation_tensor: List[List[float]],
        transition_tensor: List[List[List[float]]],
    ) -> List[float]:
        """
        Computes the next belief using a Bayesian filter

        :param o: the latest observation
        :param a: the latest action of player 1
        :param b: the current belief
        :param states: the list of states
        :param observations: the list of observations
        :param observation_tensor: the observation tensor
        :param transition_tensor: the transition tensor
        :return: the new belief
        """
        b_prime = [0.0] * len(states)
        for s_prime in states:
            b_prime[s_prime] = IntrusionRecoveryPomdpUtil.bayes_filter(
                s_prime=s_prime,
                o=o,
                a=a,
                b=b,
                states=states,
                observations=observations,
                transition_tensor=transition_tensor,
                observation_tensor=observation_tensor,
            )
        if round(sum(b_prime), 2) != 1:
            print(f"error, b_prime:{b_prime}, o:{o}, a:{a}, b:{b}")
        assert round(sum(b_prime), 2) == 1
        return b_prime

    @staticmethod
    def pomdp_solver_file(config: IntrusionRecoveryPomdpConfig) -> str:
        """
        Gets the POMDP environment specification based on the format at http://www.pomdp.org/code/index.html,
        for the defender's local problem against a static attacker

        :param config: the POMDP config
        :return: the file content as a string
        """
        file_str = ""
        file_str = file_str + f"discount: {config.discount_factor}\n\n"
        file_str = file_str + "values: cost\n\n"
        file_str = file_str + f"states: {len(config.states)}\n\n"
        file_str = file_str + f"actions: {len(config.actions)}\n\n"
        file_str = file_str + f"observations: {len(config.observations)}\n\n"
        initial_belief_str = " ".join(list(map(lambda x: str(x), config.b1)))
        file_str = file_str + f"start: {initial_belief_str}\n\n\n"
        num_transitions = 0
        for s in config.states:
            for a in config.actions:
                probs = []
                for s_prime in range(len(config.states)):
                    num_transitions += 1
                    prob = config.transition_tensor[a][s][s_prime]
                    file_str = file_str + f"T: {a} : {s} : {s_prime} {prob:.80f}\n"
                    probs.append(prob)
                assert round(sum(probs), 3) == 1
        file_str = file_str + "\n\n"
        for a in config.actions:
            for s_prime in config.states:
                probs = []
                for o in range(len(config.observations)):
                    prob = config.observation_tensor[s_prime][o]
                    file_str = file_str + f"O : {a} : {s_prime} : {o} {prob:.80f}\n"
                    probs.append(prob)
                assert round(sum(probs), 3) == 1
        file_str = file_str + "\n\n"
        for s in config.states:
            for a in config.actions:
                for s_prime in config.states:
                    for o in config.observations:
                        c = config.cost_tensor[a][s]
<<<<<<< HEAD
                        file_str = (
                            file_str + f"R: {a} : {s} : {s_prime} : {o} {c:.80f}\n"
                        )
        return file_str
=======
                        file_str = file_str + f"R: {a} : {s} : {s_prime} : {o} {c:.80f}\n"
        return file_str

    @staticmethod
    def generate_transitions(game_config: IntrusionRecoveryGameConfig) -> List[str]:
        """
        Generates the transition rows of the POSG config file of HSVI

        :param game_config: the game configuration
        :return: list of transition rows
        """
        transitions = []
        for s in game_config.states:
            for a1 in game_config.actions:
                for a2 in game_config.actions:
                    for s_prime in game_config.states:
                        for i, _ in enumerate(game_config.observations):
                            tr_prob = game_config.transition_tensor[a1][a2][s][s_prime]
                            obs_prob = game_config.observation_tensor[a2][i]
                            prob = tr_prob * obs_prob
                            if prob > 0:
                                transition = f"{s} {a1} {a2} {i} {s_prime} {prob}"
                                transitions.append(transition)

        return transitions

    @staticmethod
    def generate_rewards(game_config: IntrusionRecoveryGameConfig) -> List[str]:
        """
        Generates the reward rows of the POSG config file of HSVI

        :param game_config: the game configuration
        :return: list of reward rows
        """
        rewards = []
        for s in game_config.states:
            for a1 in game_config.actions:
                for a2 in game_config.actions:
                    r = -game_config.cost_tensor[a1][s]
                    if r != 0:
                        rew = f"{s} {a1} {a2} {r}"
                        rewards.append(rew)
        return rewards

    @staticmethod
    def generate_os_posg_game_file(game_config: IntrusionRecoveryGameConfig) -> str:
        """
        Generates the POSG game file for HSVI

        :param game_config: the game configuration
        :return: a string with the contents of the config file
        """
        num_partitions = 1
        transitions = IntrusionRecoveryPomdpUtil.generate_transitions(game_config=game_config)
        rewards = IntrusionRecoveryPomdpUtil.generate_rewards(game_config=game_config)
        game_description = f"{len(game_config.states)} {num_partitions} {len(game_config.actions)} " \
                           f"{len(game_config.actions)} " \
                           f"{len(game_config.observations)} {len(transitions)} " \
                           f"{len(rewards)} {game_config.discount_factor}"
        state_desriptions = []
        for s in game_config.states:
            state_desriptions.append(f"{s} {0}")
        player_1_actions = ["WAIT", "RECOVER"]
        player_2_actions = ["FALSEALARM", "ATTACK"]

        player_2_legal_actions = []
        for _ in game_config.states:
            player_2_legal_actions.append(" ".join(list(map(lambda x: str(x), game_config.actions))))

        player_1_legal_actions = []
        player_1_legal_actions.append(" ".join(list(map(lambda x: str(x), game_config.actions))))

        obs_desriptions = []
        for i, o in enumerate(game_config.observations):
            obs_desriptions.append(f"o_{o}")

        initial_belief_str = f"{0} {' '.join(list(map(lambda x: str(x), game_config.b1)))}"
        game_file_str = ""
        game_file_str = game_file_str + game_description + "\n"
        game_file_str = game_file_str + "\n".join(state_desriptions) + "\n"
        game_file_str = game_file_str + "\n".join(player_1_actions) + "\n"
        game_file_str = game_file_str + "\n".join(player_2_actions) + "\n"
        game_file_str = game_file_str + "\n".join(obs_desriptions) + "\n"
        game_file_str = game_file_str + "\n".join(player_2_legal_actions) + "\n"
        game_file_str = game_file_str + "\n".join(player_1_legal_actions) + "\n"
        game_file_str = game_file_str + "\n".join(transitions) + "\n"
        game_file_str = game_file_str + "\n".join(rewards) + "\n"
        game_file_str = game_file_str + initial_belief_str
        with open('recovery_game.txt', 'w') as f:
            f.write(game_file_str)
        return game_file_str
>>>>>>> 10c0cd44
<|MERGE_RESOLUTION|>--- conflicted
+++ resolved
@@ -1,15 +1,8 @@
 from typing import List
 from scipy.stats import betabinom
 import numpy as np
-<<<<<<< HEAD
-from csle_tolerance.dao.intrusion_recovery_pomdp_config import (
-    IntrusionRecoveryPomdpConfig,
-)
-=======
 from csle_tolerance.dao.intrusion_recovery_pomdp_config import IntrusionRecoveryPomdpConfig
-from csle_tolerance.dao.intrusion_recovery_game_config import IntrusionRecoveryGameConfig
->>>>>>> 10c0cd44
-
+from csle_tolerance.dao.intrusion_recovery_game_config import  IntrusionRecoveryGameConfig
 
 class IntrusionRecoveryPomdpUtil:
     """
@@ -186,16 +179,6 @@
             return 0
 
     @staticmethod
-<<<<<<< HEAD
-    def transition_tensor(
-        states: List[int],
-        actions: List[int],
-        p_a: float,
-        p_c_1: float,
-        p_c_2: float,
-        p_u: float,
-    ) -> List[List[List[float]]]:
-=======
     def transition_function_game(s: int, s_prime: int, a1: int, a2: int, p_a: float, p_c_1: float) -> float:
         """
         The transition function of the POSG
@@ -223,9 +206,14 @@
             return 0
 
     @staticmethod
-    def transition_tensor(states: List[int], actions: List[int], p_a: float, p_c_1: float, p_c_2: float, p_u: float) \
-            -> List[List[List[float]]]:
->>>>>>> 10c0cd44
+    def transition_tensor(
+        states: List[int],
+        actions: List[int],
+        p_a: float,
+        p_c_1: float,
+        p_c_2: float,
+        p_u: float,
+    ) -> List[List[List[float]]]:
         """
         Creates a |A|x|S|x|S| tensor with the transition probabilities of the POMDP
 
@@ -244,23 +232,8 @@
             for s in states:
                 s_a_transitions = []
                 for s_prime in states:
-<<<<<<< HEAD
-                    s_a_transitions.append(
-                        IntrusionRecoveryPomdpUtil.transition_function(
-                            s=s,
-                            s_prime=s_prime,
-                            a=a,
-                            p_a=p_a,
-                            p_c_1=p_c_1,
-                            p_c_2=p_c_2,
-                            p_u=p_u,
-                        )
-                    )
-=======
                     s_a_transitions.append(IntrusionRecoveryPomdpUtil.transition_function(
                         s=s, s_prime=s_prime, a=a, p_a=p_a, p_c_1=p_c_1, p_c_2=p_c_2, p_u=p_u))
-                assert round(sum(s_a_transitions), 2) == 1.0
->>>>>>> 10c0cd44
                 a_transitions.append(s_a_transitions)
             transition_tensor.append(a_transitions)
         return transition_tensor
@@ -322,7 +295,20 @@
         return int(o)
 
     @staticmethod
-<<<<<<< HEAD
+    def sample_next_state_game(transition_tensor: List[List[List[List[float]]]], s: int, a1: int, a2: int) -> int:
+        """
+        Samples the next observation
+
+        :param s: the current state
+        :param a1: the defender action
+        :param a2: the attacker action
+        :param transition_tensor: the transition tensor
+        :return: the next state a
+        """
+        s_prime = np.random.choice(np.arange(0, len(transition_tensor[a1][a2][s])), p=transition_tensor[a1][a2][s])
+        return int(s_prime)
+
+    @staticmethod
     def bayes_filter(
         s_prime: int,
         o: int,
@@ -333,24 +319,6 @@
         observation_tensor: List[List[float]],
         transition_tensor: List[List[List[float]]],
     ) -> float:
-=======
-    def sample_next_state_game(transition_tensor: List[List[List[List[float]]]], s: int, a1: int, a2: int) -> int:
-        """
-        Samples the next observation
-
-        :param s: the current state
-        :param a1: the defender action
-        :param a2: the attacker action
-        :param transition_tensor: the transition tensor
-        :return: the next state a
-        """
-        s_prime = np.random.choice(np.arange(0, len(transition_tensor[a1][a2][s])), p=transition_tensor[a1][a2][s])
-        return int(s_prime)
-
-    @staticmethod
-    def bayes_filter(s_prime: int, o: int, a: int, b: List[float], states: List[int], observations: List[int],
-                     observation_tensor: List[List[float]], transition_tensor: List[List[List[float]]]) -> float:
->>>>>>> 10c0cd44
         """
         A Bayesian filter to compute b[s_prime] of the POMDP
 
@@ -497,13 +465,9 @@
                 for s_prime in config.states:
                     for o in config.observations:
                         c = config.cost_tensor[a][s]
-<<<<<<< HEAD
                         file_str = (
                             file_str + f"R: {a} : {s} : {s_prime} : {o} {c:.80f}\n"
                         )
-        return file_str
-=======
-                        file_str = file_str + f"R: {a} : {s} : {s_prime} : {o} {c:.80f}\n"
         return file_str
 
     @staticmethod
@@ -593,5 +557,4 @@
         game_file_str = game_file_str + initial_belief_str
         with open('recovery_game.txt', 'w') as f:
             f.write(game_file_str)
-        return game_file_str
->>>>>>> 10c0cd44
+        return game_file_str