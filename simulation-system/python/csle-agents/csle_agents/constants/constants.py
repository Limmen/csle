--- conflicted
+++ resolved
@@ -287,17 +287,6 @@
     ACTION_SPACE_PLAYER_1 = "action_space_player_1"
     ACTION_SPACE_PLAYER_2 = "action_space_player_2"
 
-
-<<<<<<< HEAD
-class FICTITIOUS_PLAY:
-    """
-    String constants related to fictitious play
-    """
-    PAYOFF_MATRIX = "payoff_matrix"
-    N = "N"
-    PLAYER_1_PRIOR = "player_1_prior"
-    PLAYER_2_PRIOR = "player_2_prior"
-=======
 class HSVI_OS_POSG:
     """
     String constants related to the HSVI algorithm for OS-POSGs
@@ -315,4 +304,12 @@
     EPSILON = "epsilon"
     WIDTHS = "widths"
     EXCESSES = "excesses"
->>>>>>> d38f9dc0
+
+class FICTITIOUS_PLAY:
+    """
+    String constants related to fictitious play
+    """
+    PAYOFF_MATRIX = "payoff_matrix"
+    N = "N"
+    PLAYER_1_PRIOR = "player_1_prior"
+    PLAYER_2_PRIOR = "player_2_prior"