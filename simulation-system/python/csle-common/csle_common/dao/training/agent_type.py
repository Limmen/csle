--- conflicted
+++ resolved
@@ -24,8 +24,5 @@
     SARSA=16
     POLICY_ITERATION=17
     SHAPLEY_ITERATION=18
-<<<<<<< HEAD
-    FICTITIOUS_PLAY=19
-=======
     HSVI_OS_POSG=19
->>>>>>> d38f9dc0
+    FICTITIOUS_PLAY=20